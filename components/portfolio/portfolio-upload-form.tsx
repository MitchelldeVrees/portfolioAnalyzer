"use client"

import type React from "react"
import { useState, useEffect } from "react"
import { useRouter } from "next/navigation"
import { createClient } from "@/lib/supabase/client"
import {
  buildInitialColumnMappings,
  buildTickerCandidateList,
  detectIdentifierColumns,
  type ColumnMappings,
  type IdentifierColumnGuesses,
  type HoldingIdentifiers,
} from "@/lib/upload-parsing"
import { Button } from "@/components/ui/button"
import { LoadingButton } from "@/components/ui/loading-button"
import { Card, CardContent, CardDescription, CardHeader, CardTitle } from "@/components/ui/card"
import { Input } from "@/components/ui/input"
import { Label } from "@/components/ui/label"
import { Textarea } from "@/components/ui/textarea"
import { Upload, AlertCircle, CheckCircle2, HelpCircle, FileText, Settings } from "lucide-react"
import { Alert, AlertDescription } from "@/components/ui/alert"
import {
  Select,
  SelectContent,
  SelectItem,
  SelectTrigger,
  SelectValue,
} from "@/components/ui/select"
<<<<<<< HEAD

type HoldingResolutionMeta = {
  resolvedTicker: string
  source: string
  confidence: number
  usedIdentifier?: string
  note?: string
}

interface ParsedHolding {
  rowNumber: number
  rawTicker: string
  ticker: string
  candidates: string[]
  identifiers: HoldingIdentifiers
  weight?: number
  shares?: number
  purchasePrice?: number
  resolution?: HoldingResolutionMeta
}

type TickerResolutionRecord = {
  rowNumber: number
  rawTicker: string
  resolvedTicker: string
  source: string
  confidence: number
  usedIdentifier?: string
  note?: string
  attempted?: string[]
}

type TickerResolutionIssue = {
  rowNumber: number
  rawTicker: string
  reason: string
  attempted?: string[]
}

type TickerResolutionResponse = {
  resolved: TickerResolutionRecord[]
  unresolved: TickerResolutionIssue[]
}
=======
import { Tabs, TabsContent, TabsList, TabsTrigger } from "@/components/ui/tabs"
import { Badge } from "@/components/ui/badge"
import { Separator } from "@/components/ui/separator"
import { ColumnMappings, BLOOMBERG_FIELD_MAPPINGS, autoMapHeaders, getMappingsByCategory } from "@/lib/bloomberg-mapping"
import { parseCSVContent, validateHoldings, ParsedHolding } from "@/lib/csv-parser"
>>>>>>> 0df28773

export function PortfolioUploadForm() {
  const [file, setFile] = useState<File | null>(null)
  const [portfolioName, setPortfolioName] = useState("")
  const [portfolioDescription, setPortfolioDescription] = useState("")
  const [isLoading, setIsLoading] = useState(false)
  const [error, setError] = useState<string | null>(null)
  const [parsedData, setParsedData] = useState<ParsedHolding[] | null>(null)
  const [showPreview, setShowPreview] = useState(false)
  const [headers, setHeaders] = useState<string[]>([]) // Original case headers for display
  const [mappings, setMappings] = useState<ColumnMappings>({
    ticker: "",
    weight: "",
    shares: "",
    purchasePrice: "",
  })
  const [fileContent, setFileContent] = useState<string>("") // Store file content to avoid re-reading
  const [isCSV, setIsCSV] = useState(false)
<<<<<<< HEAD
  const [identifierColumns, setIdentifierColumns] = useState<IdentifierColumnGuesses>({})
  const [resolutionSummary, setResolutionSummary] = useState<string | null>(null)
=======
  const [parseResult, setParseResult] = useState<{ errors: string[]; warnings: string[] } | null>(null)
  const [showAdvancedMapping, setShowAdvancedMapping] = useState(false)
  const [selectedCategory, setSelectedCategory] = useState<string>("all")
>>>>>>> 0df28773

  const router = useRouter()
  const supabase = createClient()

  useEffect(() => {
    if (fileContent && mappings.ticker && isCSV) {
      setIsLoading(true)
      try {
<<<<<<< HEAD
        const parsed = parseCSVContent(fileContent, mappings, identifierColumns)
        if (parsed.length > 0) {
          setParsedData(parsed)
=======
        const result = parseCSVContent(fileContent, mappings)
        const validation = validateHoldings(result.holdings)
        
        setParseResult({
          errors: [...result.errors, ...validation.errors],
          warnings: [...result.warnings, ...validation.warnings]
        })
        
        if (result.holdings.length > 0) {
          setParsedData(result.holdings)
>>>>>>> 0df28773
          setError(null)
          setResolutionSummary(null)
        } else {
          setParsedData(null)
          setError("No valid holdings found in the file.")
        }
      } catch (err) {
        setParsedData(null)
        setError(err instanceof Error ? err.message : "Failed to parse file")
        setParseResult({ errors: [err instanceof Error ? err.message : "Failed to parse file"], warnings: [] })
      } finally {
        setIsLoading(false)
      }
    } else if (parsedData && !mappings.ticker) {
      setParsedData(null)
      setParseResult(null)
    }
  }, [mappings, fileContent, isCSV, identifierColumns])

  const handleFileChange = (e: React.ChangeEvent<HTMLInputElement>) => {
    const selectedFile = e.target.files?.[0]
    if (selectedFile) {
      setFile(selectedFile)
      setError(null)
      setParsedData(null)
      setShowPreview(false)
      setHeaders([])
      setMappings({
        ticker: "",
        weight: "",
        shares: "",
        purchasePrice: "",
      })
      setIdentifierColumns({})
      setFileContent("")
      setIsCSV(false)
<<<<<<< HEAD
      setResolutionSummary(null)
    }
  }

  const parseCSVContent = (
    content: string,
    columnMap: ColumnMappings,
    identifierColumnMap: IdentifierColumnGuesses,
  ): ParsedHolding[] => {
    const lines = content.trim().split(/\r?\n/)
    if (!lines.length) return []

    const rawHeaders = lines[0].split(",").map((h) => h.trim())
    const lowerHeaders = rawHeaders.map((h) => h.toLowerCase())
    const findIndex = (headerName?: string) => {
      if (!headerName) return -1
      const target = headerName.toLowerCase()
      return lowerHeaders.findIndex((value) => value === target)
    }

    const tickerIndex = findIndex(columnMap.ticker)
    if (tickerIndex === -1) {
      throw new Error("Ticker column is required. Please select a column for ticker.")
    }

    const weightIndex = columnMap.weight ? findIndex(columnMap.weight) : -1
    const sharesIndex = columnMap.shares ? findIndex(columnMap.shares) : -1
    const priceIndex = columnMap.purchasePrice ? findIndex(columnMap.purchasePrice) : -1

    const identifierIndices: Record<keyof HoldingIdentifiers, number> = {
      isin: findIndex(identifierColumnMap.isin),
      cusip: findIndex(identifierColumnMap.cusip),
      sedol: findIndex(identifierColumnMap.sedol),
      figi: findIndex(identifierColumnMap.figi),
      name: findIndex(identifierColumnMap.name),
      country: findIndex(identifierColumnMap.country),
    }

    const holdings: ParsedHolding[] = []

    for (let i = 1; i < lines.length; i++) {
      const values = lines[i].split(",").map((v) => v.trim())
      if (!values[tickerIndex]) continue

      const rawTickerValue = values[tickerIndex] ?? ""
      const tickerCandidates = buildTickerCandidateList(rawTickerValue)

      const identifiers: HoldingIdentifiers = {}
      ;(Object.keys(identifierIndices) as Array<keyof HoldingIdentifiers>).forEach((key) => {
        const index = identifierIndices[key]
        if (index >= 0 && index < values.length && values[index]) {
          identifiers[key] = values[index]?.trim() || ""
        }
      })

      const holding: ParsedHolding = {
        rowNumber: i,
        rawTicker: rawTickerValue,
        ticker: tickerCandidates.primary ?? rawTickerValue.toUpperCase(),
        candidates: tickerCandidates.candidates,
        identifiers,
      }

      if (weightIndex !== -1 && weightIndex < values.length && values[weightIndex]) {
        const weight = Number.parseFloat(values[weightIndex].replace("%", ""))
        if (!Number.isNaN(weight)) {
          holding.weight = weight > 1 ? weight / 100 : weight
        }
      }

      if (sharesIndex !== -1 && sharesIndex < values.length && values[sharesIndex]) {
        const shares = Number.parseFloat(values[sharesIndex])
        if (!Number.isNaN(shares)) {
          holding.shares = shares
        }
      }

      if (priceIndex !== -1 && priceIndex < values.length && values[priceIndex]) {
        const price = Number.parseFloat(values[priceIndex].replace("$", ""))
        if (!Number.isNaN(price)) {
          holding.purchasePrice = price
        }
      }

      holdings.push(holding)
    }

    return holdings
  }

=======
      setParseResult(null)
      setShowAdvancedMapping(false)
    }
  }

>>>>>>> 0df28773
  const handleLoadHeaders = async () => {
    if (!file) return

    setIsLoading(true)
    setError(null)
    setResolutionSummary(null)

    try {
      const content = await file.text()
      setFileContent(content)

      if (file.name.endsWith(".csv") || file.type === "text/csv") {
        const lines = content.trim().split(/\r?\n/)
        if (lines.length < 1) {
          throw new Error("Empty file.")
        }
        
        // Detect delimiter
        const delimiter = content.includes('\t') ? '\t' : 
                         content.includes(';') ? ';' : 
                         content.includes('|') ? '|' : ','
        
        const rawHeaders = lines[0].split(delimiter).map((h) => h.trim().replace(/['"]/g, ''))
        setHeaders(rawHeaders)
        setIsCSV(true)

<<<<<<< HEAD
        const initialMappings = buildInitialColumnMappings(rawHeaders)
        setMappings(initialMappings)

        const idGuesses = detectIdentifierColumns(rawHeaders)
        setIdentifierColumns(idGuesses)
=======
        // Auto-map headers using Bloomberg field mappings
        const autoMappings = autoMapHeaders(rawHeaders)
        
        // Fallback to basic mappings if auto-mapping fails
        const lowerHeaders = rawHeaders.map((h) => h.toLowerCase())
        let ticker = autoMappings.ticker || ""
        let weight = autoMappings.weight || ""
        let purchasePrice = autoMappings.purchasePrice || ""
        let shares = autoMappings.shares || ""

        // Enhanced auto-detection
        if (!ticker) {
          const tickerIdx = lowerHeaders.findIndex(
            (h) => h.includes("ticker") || h.includes("symbol") || h.includes("stock")
          )
          if (tickerIdx !== -1) ticker = rawHeaders[tickerIdx]
        }

        if (!weight) {
          const weightIdx = lowerHeaders.findIndex(
            (h) => h.includes("weight") || h.includes("allocation") || h.includes("percent") || h.includes("percentage")
          )
          if (weightIdx !== -1) weight = rawHeaders[weightIdx]
        }

        if (!shares) {
          const sharesIdx = lowerHeaders.findIndex(
            (h) => h.includes("shares") || h.includes("quantity") || h.includes("units") || h.includes("amount") || h.includes("position")
          )
          if (sharesIdx !== -1) shares = rawHeaders[sharesIdx]
        }

        if (!purchasePrice) {
          const priceIdx = lowerHeaders.findIndex(
            (h) => h.includes("price") || h.includes("cost") || h.includes("purchase") || h.includes("share price")
          )
          if (priceIdx !== -1) purchasePrice = rawHeaders[priceIdx]
        }

        // Fallback to positions if not set
        if (!ticker && rawHeaders.length >= 1) ticker = rawHeaders[0]
        if (!weight && rawHeaders.length >= 2) weight = rawHeaders[1]
        if (!purchasePrice && rawHeaders.length >= 3) purchasePrice = rawHeaders[2]
        if (!shares && rawHeaders.length >= 4) shares = rawHeaders[3]

        setMappings({
          ticker,
          weight,
          shares,
          purchasePrice,
          ...autoMappings
        })
>>>>>>> 0df28773

        setShowPreview(true)
      } else if (file.name.endsWith(".txt") || file.type === "text/plain") {
        // Simple text parsing - assume each line is ticker percentage share_price shares
<<<<<<< HEAD
        const lines = content.trim().split(/\r?\n/)
        parsed = lines
          .map((line, index) => {
=======
        const lines = content.trim().split("\n")
        const parsed = lines
          .map((line) => {
>>>>>>> 0df28773
            const parts = line.trim().split(/[,\s]+/)
            const rawTicker = parts[0]?.trim() ?? ""
            if (!rawTicker) return null
            const tickerCandidates = buildTickerCandidateList(rawTicker)
            const holding: ParsedHolding = {
              rowNumber: index + 1,
              rawTicker,
              ticker: tickerCandidates.primary ?? rawTicker.toUpperCase(),
              candidates: tickerCandidates.candidates,
              identifiers: {},
            }
            if (parts[1]) {
              const weight = Number.parseFloat(parts[1].replace("%", ""))
              if (!Number.isNaN(weight)) {
                holding.weight = weight > 1 ? weight / 100 : weight
              }
            }
            if (parts[2]) {
              const price = Number.parseFloat(parts[2].replace("$", ""))
              if (!Number.isNaN(price)) {
                holding.purchasePrice = price
              }
            }
            if (parts[3]) {
              const shares = Number.parseFloat(parts[3])
              if (!Number.isNaN(shares)) {
                holding.shares = shares
              }
            }
            return holding
          })
          .filter((h): h is ParsedHolding => Boolean(h))
        if (parsed.length === 0) {
          throw new Error("No valid holdings found in the file.")
        }
        setParsedData(parsed)
        setShowPreview(true)
        setIsCSV(false)
        setIdentifierColumns({})
      } else {
        throw new Error("Unsupported file type. Please upload CSV or TXT files.")
      }
    } catch (err) {
      setError(err instanceof Error ? err.message : "Failed to process file")
    } finally {
      setIsLoading(false)
    }
  }

  const handleSubmit = async () => {
    if (!parsedData || !portfolioName.trim()) return

    setIsLoading(true)
    setError(null)
    setResolutionSummary(null)

    try {
      const {
        data: { user },
      } = await supabase.auth.getUser()
      if (!user) throw new Error("Not authenticated")

      const resolverResponse = await fetch("/api/tickers/resolve", {
        method: "POST",
        headers: { "Content-Type": "application/json" },
        body: JSON.stringify({
          holdings: parsedData.map((holding) => ({
            rowNumber: holding.rowNumber,
            rawTicker: holding.rawTicker,
            ticker: holding.ticker,
            candidates: holding.candidates,
            identifiers: holding.identifiers,
          })),
        }),
      })

      const resolverPayload = await resolverResponse
        .json()
        .catch(() => ({ error: "Failed to resolve tickers" }))

      if (!resolverResponse.ok || (resolverPayload as any)?.error) {
        const message =
          typeof (resolverPayload as any)?.error === "string"
            ? (resolverPayload as any).error
            : "Failed to resolve tickers"
        throw new Error(message)
      }

      const resolution = resolverPayload as TickerResolutionResponse
      const resolvedRecords = Array.isArray(resolution.resolved) ? resolution.resolved : []
      const unresolvedRecords = Array.isArray(resolution.unresolved) ? resolution.unresolved : []

      const resolutionByRow = new Map<number, TickerResolutionRecord>()
      resolvedRecords.forEach((record) => {
        resolutionByRow.set(record.rowNumber, record)
      })

      const normalizedHoldings = parsedData.map((holding) => {
        const resolved = resolutionByRow.get(holding.rowNumber)
        if (!resolved) {
          return { ...holding, resolution: undefined }
        }

        return {
          ...holding,
          ticker: resolved.resolvedTicker,
          resolution: {
            resolvedTicker: resolved.resolvedTicker,
            source: resolved.source,
            confidence: resolved.confidence,
            usedIdentifier: resolved.usedIdentifier,
            note: resolved.note,
          },
        }
      })

      setParsedData(normalizedHoldings)

      if (unresolvedRecords.length > 0) {
        const unresolvedSummary = unresolvedRecords
          .map((record) => record.rawTicker || `row ${record.rowNumber}`)
          .join(", ")
        setError(
          `Unable to resolve ticker(s): ${unresolvedSummary}. Adjust the column mapping or update your file and try again.`,
        )
        setIsLoading(false)
        return
      }

      const sourceLabels: Record<string, string> = {
        provided: "exact match",
        candidate: "cleaned value",
        isin: "via ISIN",
        search: "via search",
      }

      const sourceCounts = resolvedRecords.reduce<Record<string, number>>((acc, record) => {
        const key = record.source || "candidate"
        acc[key] = (acc[key] || 0) + 1
        return acc
      }, {})

      const summaryParts = Object.entries(sourceCounts).map(([source, count]) => {
        const label = sourceLabels[source] || source
        return `${count} ${label}`
      })

      if (summaryParts.length) {
        setResolutionSummary(`Resolved ${resolvedRecords.length} tickers (${summaryParts.join(", ")}).`)
      }

      // Create portfolio
      const { data: portfolio, error: portfolioError } = await supabase
        .from("portfolios")
        .insert({
          user_id: user.id,
          name: portfolioName.trim(),
          description: portfolioDescription.trim() || null,
        })
        .select()
        .single()

      if (portfolioError) throw portfolioError

<<<<<<< HEAD
      // Insert holdings
      const holdings = normalizedHoldings.map((holding) => ({
=======
      // Insert holdings with enhanced Bloomberg fields
      const holdings = parsedData.map((holding) => ({
>>>>>>> 0df28773
        portfolio_id: portfolio.id,
        ticker: holding.ticker,
        weight: holding.weight || 0,
        shares: holding.shares || null,
        purchase_price: holding.purchasePrice || null,
        // Bloomberg-specific fields
        security_name: holding.securityName || null,
        isin: holding.isin || null,
        cusip: holding.cusip || null,
        sedol: holding.sedol || null,
        market_value: holding.marketValue || null,
        cost_value: holding.costValue || null,
        unrealized_pl: holding.unrealizedPl || null,
        realized_pl: holding.realizedPl || null,
        total_pl: holding.totalPl || null,
        sector: holding.sector || null,
        country: holding.country || null,
        asset_type: holding.assetType || null,
        coupon: holding.coupon || null,
        maturity_date: holding.maturityDate || null,
        yield_to_maturity: holding.yieldToMaturity || null,
        trade_date: holding.tradeDate || null,
        settlement_date: holding.settlementDate || null,
        market_price: holding.marketPrice || null,
        account_id: holding.accountId || null,
        portfolio_name: holding.portfolioName || null,
      }))

      const { error: holdingsError } = await supabase.from("portfolio_holdings").insert(holdings)

      if (holdingsError) throw holdingsError

      router.push(`/dashboard/portfolio/${portfolio.id}`)
    } catch (err) {
      setError(err instanceof Error ? err.message : "Failed to create portfolio")
    } finally {
      setIsLoading(false)
    }
  }

  const updateMapping = (field: keyof ColumnMappings, value: string) => {
    setMappings((prev) => ({ ...prev, [field]: value }))
  }

  const getOptionalValue = (field: keyof ColumnMappings) => {
    const value = mappings[field]
    return value === "" ? "none" : value
  }

  const handleOptionalChange = (field: keyof ColumnMappings, value: string) => {
    updateMapping(field, value === "none" ? "" : value)
  }

  const getFieldMappingByBloombergField = (bloombergField: string) => {
    return BLOOMBERG_FIELD_MAPPINGS.find(mapping => mapping.bloombergField === bloombergField)
  }

  const getMappingsByCategory = (category: string) => {
    if (category === "all") return BLOOMBERG_FIELD_MAPPINGS
    return BLOOMBERG_FIELD_MAPPINGS.filter(mapping => mapping.category === category)
  }

  const formatValue = (value: any, type: string): string => {
    if (value === null || value === undefined) return "-"
    
    switch (type) {
      case 'currency':
        return `$${Number(value).toLocaleString('en-US', { minimumFractionDigits: 2, maximumFractionDigits: 2 })}`
      case 'percentage':
        return `${(Number(value) * 100).toFixed(2)}%`
      case 'number':
        return Number(value).toLocaleString('en-US')
      case 'date':
        return value
      default:
        return String(value)
    }
  }

  return (
    <div className="space-y-6">
      {/* Help Section */}
      <Card className="border-blue-200 bg-blue-50/50 dark:border-blue-800 dark:bg-blue-950/20">
        <CardHeader>
          <CardTitle className="flex items-center space-x-2 text-blue-900 dark:text-blue-100">
            <HelpCircle className="w-5 h-5" />
            <span>Bloomberg CSV Import Guide</span>
          </CardTitle>
          <CardDescription className="text-blue-700 dark:text-blue-300">
            Import your portfolio data from Bloomberg Terminal exports or other CSV files with flexible column mapping.
          </CardDescription>
        </CardHeader>
        <CardContent>
          <div className="grid md:grid-cols-2 gap-4 text-sm">
            <div>
              <h4 className="font-semibold mb-2">Supported Bloomberg Fields:</h4>
              <ul className="space-y-1 text-blue-600 dark:text-blue-400">
                <li>• Ticker symbols (TICKER)</li>
                <li>• Security names (SECURITY_NAME)</li>
                <li>• Portfolio weights (WEIGHT_PCT)</li>
                <li>• Market values (MKT_VAL)</li>
                <li>• Cost basis (COST_VALUE)</li>
                <li>• P&L data (UNREALIZED_PL, REALIZED_PL)</li>
                <li>• Sector classifications (INDUSTRY_SECTOR)</li>
                <li>• And many more...</li>
              </ul>
            </div>
            <div>
              <h4 className="font-semibold mb-2">File Requirements:</h4>
              <ul className="space-y-1 text-blue-600 dark:text-blue-400">
                <li>• CSV format (.csv files)</li>
                <li>• First row must contain headers</li>
                <li>• Ticker column is required</li>
                <li>• Other columns are optional</li>
                <li>• Supports various delimiters (comma, semicolon, tab)</li>
              </ul>
            </div>
          </div>
        </CardContent>
      </Card>

      {/* Upload Form */}
      <Card>
        <CardHeader>
          <CardTitle className="flex items-center space-x-2">
            <Upload className="w-5 h-5" />
            <span>Upload Portfolio File</span>
          </CardTitle>
          <CardDescription>
            Upload your portfolio data from Bloomberg Terminal exports, Excel exports, or other CSV files.
            Our system will automatically detect and map common Bloomberg field names.
          </CardDescription>
        </CardHeader>
        <CardContent className="space-y-4">
          <div className="space-y-2">
            <Label htmlFor="portfolioName">Portfolio Name *</Label>
            <Input
              id="portfolioName"
              placeholder="My Investment Portfolio"
              value={portfolioName}
              onChange={(e) => setPortfolioName(e.target.value)}
              required
            />
          </div>

          <div className="space-y-2">
            <Label htmlFor="portfolioDescription">Description (Optional)</Label>
            <Textarea
              id="portfolioDescription"
              placeholder="Describe your portfolio strategy or goals..."
              value={portfolioDescription}
              onChange={(e) => setPortfolioDescription(e.target.value)}
              rows={3}
            />
          </div>

          <div className="space-y-2">
            <Label htmlFor="file">Portfolio File *</Label>
            <Input id="file" type="file" accept=".csv,.txt" onChange={handleFileChange} className="cursor-pointer" />
            <div className="text-xs text-slate-500 dark:text-slate-400 space-y-1">
              <p><strong>CSV format:</strong> Recommended for Bloomberg exports. Include headers in the first row.</p>
              <p><strong>TXT format:</strong> Simple format: ticker percentage share_price shares (space or comma separated)</p>
              <p><strong>Auto-detection:</strong> We'll automatically detect Bloomberg field names and map them appropriately.</p>
            </div>
          </div>

          {file && !showPreview && (
            <Button onClick={handleLoadHeaders} disabled={isLoading} className="w-full">
              {isLoading ? "Analyzing File..." : "Load and Analyze File"}
            </Button>
          )}

          {error && (
            <Alert variant="destructive">
              <AlertCircle className="h-4 w-4" />
              <AlertDescription>{error}</AlertDescription>
            </Alert>
          )}
        </CardContent>
      </Card>

      {/* Field Mapping Interface */}
      {showPreview && isCSV && (
        <Card>
          <CardHeader>
            <CardTitle className="flex items-center justify-between">
              <div className="flex items-center space-x-2">
                <Settings className="w-5 h-5" />
                <span>Field Mapping</span>
              </div>
              <Button
                variant="outline"
                size="sm"
                onClick={() => setShowAdvancedMapping(!showAdvancedMapping)}
              >
                {showAdvancedMapping ? "Hide Advanced" : "Show Advanced"}
              </Button>
            </CardTitle>
            <CardDescription>
              Map your CSV columns to portfolio fields. Required fields are marked with *.
            </CardDescription>
          </CardHeader>
          <CardContent>
<<<<<<< HEAD
            {resolutionSummary && (
              <Alert className="mb-4 border-green-200 bg-green-50 text-green-800 dark:border-green-400/20 dark:bg-green-950/20 dark:text-green-200">
                <CheckCircle2 className="h-4 w-4" />
                <AlertDescription>{resolutionSummary}</AlertDescription>
              </Alert>
            )}
            <div className="max-h-64 overflow-y-auto border rounded-lg">
              <table className="w-full text-sm">
                <thead className="bg-slate-50 dark:bg-slate-800 sticky top-0">
                  <tr>
                    {isCSV ? (
                      <>
                        <th className="text-left p-2 border-b">
                          <Select value={mappings.ticker} onValueChange={(v) => updateMapping("ticker", v)}>
                            <SelectTrigger className="w-full">
                              <SelectValue placeholder="Select Ticker" />
                            </SelectTrigger>
                            <SelectContent>
                              {headers.map((header) => (
                                <SelectItem key={header} value={header}>
                                  {header}
                                </SelectItem>
                              ))}
                            </SelectContent>
                          </Select>
                        </th>
                        <th className="text-left p-2 border-b">
                          <Select value={getOptionalValue("weight")} onValueChange={(v) => handleOptionalChange("weight", v)}>
                            <SelectTrigger className="w-full">
                              <SelectValue placeholder="Select Percentage" />
                            </SelectTrigger>
                            <SelectContent>
                              <SelectItem value="none">None</SelectItem>
                              {headers.map((header) => (
                                <SelectItem key={header} value={header}>
                                  {header}
                                </SelectItem>
                              ))}
                            </SelectContent>
                          </Select>
                        </th>
                        <th className="text-left p-2 border-b">
                          <Select value={getOptionalValue("purchasePrice")} onValueChange={(v) => handleOptionalChange("purchasePrice", v)}>
                            <SelectTrigger className="w-full">
                              <SelectValue placeholder="Select Share Price" />
                            </SelectTrigger>
                            <SelectContent>
                              <SelectItem value="none">None</SelectItem>
                              {headers.map((header) => (
                                <SelectItem key={header} value={header}>
                                  {header}
                                </SelectItem>
                              ))}
                            </SelectContent>
                          </Select>
                        </th>
                        <th className="text-left p-2 border-b">
                          <Select value={getOptionalValue("shares")} onValueChange={(v) => handleOptionalChange("shares", v)}>
                            <SelectTrigger className="w-full">
                              <SelectValue placeholder="Select Shares" />
=======
            <Tabs value={selectedCategory} onValueChange={setSelectedCategory}>
              <TabsList className="grid w-full grid-cols-6">
                <TabsTrigger value="all">All</TabsTrigger>
                <TabsTrigger value="security">Security</TabsTrigger>
                <TabsTrigger value="holdings">Holdings</TabsTrigger>
                <TabsTrigger value="analytics">Analytics</TabsTrigger>
                <TabsTrigger value="type">Type</TabsTrigger>
                <TabsTrigger value="trade">Trade</TabsTrigger>
              </TabsList>
              
              <TabsContent value={selectedCategory} className="mt-4">
                <div className="grid gap-4">
                  {getMappingsByCategory(selectedCategory).map((mapping) => {
                    const fieldName = mapping.bloombergField.toLowerCase().replace(/_/g, '') as keyof ColumnMappings;
                    const currentValue = mappings[fieldName] || "";
                    
                    return (
                      <div key={mapping.bloombergField} className="flex items-center space-x-4 p-3 border rounded-lg">
                        <div className="flex-1">
                          <div className="flex items-center space-x-2">
                            <Label className="font-medium">
                              {mapping.displayName}
                              {mapping.required && <span className="text-red-500 ml-1">*</span>}
                            </Label>
                            <Badge variant="secondary" className="text-xs">
                              {mapping.dataType}
                            </Badge>
                          </div>
                          <p className="text-sm text-slate-600 dark:text-slate-400 mt-1">
                            {mapping.description}
                          </p>
                          <div className="text-xs text-slate-500 mt-1">
                            <strong>Examples:</strong> {mapping.examples.join(", ")}
                          </div>
                        </div>
                        <div className="w-64">
                          <Select
                            value={currentValue || "none"}
                            onValueChange={(value) => {
                              if (mapping.required) {
                                updateMapping(fieldName, value === "none" ? "" : value);
                              } else {
                                handleOptionalChange(fieldName, value);
                              }
                            }}
                          >
                            <SelectTrigger>
                              <SelectValue placeholder={`Select ${mapping.displayName}`} />
>>>>>>> 0df28773
                            </SelectTrigger>
                            <SelectContent>
                              <SelectItem value="none">None</SelectItem>
                              {headers.map((header) => (
                                <SelectItem key={header} value={header}>
                                  {header}
                                </SelectItem>
                              ))}
                            </SelectContent>
                          </Select>
                        </div>
                      </div>
                    );
                  })}
                </div>
              </TabsContent>
            </Tabs>
          </CardContent>
        </Card>
      )}

      {/* Data Preview */}
      {showPreview && (
        <Card>
          <CardHeader>
            <CardTitle className="flex items-center space-x-2">
              <CheckCircle2 className="w-5 h-5 text-green-600" />
              <span>Data Preview {parsedData ? `(${parsedData.length} holdings)` : ""}</span>
            </CardTitle>
            <CardDescription>Review your portfolio data before creating</CardDescription>
          </CardHeader>
          <CardContent>
            {/* Validation Messages */}
            {parseResult && (parseResult.errors.length > 0 || parseResult.warnings.length > 0) && (
              <div className="space-y-2 mb-4">
                {parseResult.errors.map((error, index) => (
                  <Alert key={index} variant="destructive">
                    <AlertCircle className="h-4 w-4" />
                    <AlertDescription>{error}</AlertDescription>
                  </Alert>
                ))}
                {parseResult.warnings.map((warning, index) => (
                  <Alert key={index} variant="default">
                    <AlertCircle className="h-4 w-4" />
                    <AlertDescription>{warning}</AlertDescription>
                  </Alert>
                ))}
              </div>
            )}

            <div className="max-h-96 overflow-y-auto border rounded-lg">
              <table className="w-full text-sm">
                <thead className="bg-slate-50 dark:bg-slate-800 sticky top-0">
                  <tr>
                    <th className="text-left p-2 border-b">Ticker</th>
                    <th className="text-left p-2 border-b">Weight</th>
                    <th className="text-left p-2 border-b">Shares</th>
                    <th className="text-left p-2 border-b">Price</th>
                    {showAdvancedMapping && (
                      <>
                        <th className="text-left p-2 border-b">Market Value</th>
                        <th className="text-left p-2 border-b">Sector</th>
                        <th className="text-left p-2 border-b">Asset Type</th>
                      </>
                    )}
                  </tr>
                </thead>
                <tbody>
                  {parsedData && parsedData.length > 0 ? (
                    parsedData.slice(0, 20).map((holding, index) => (
                      <tr key={index} className="border-b">
<<<<<<< HEAD
                        <td className="p-2 font-mono">
                          {holding.ticker}
                          {holding.rawTicker &&
                            holding.rawTicker.toUpperCase() !== holding.ticker && (
                              <div className="text-xs text-slate-500 dark:text-slate-400">
                                Original: {holding.rawTicker}
                              </div>
                            )}
                        </td>
                        <td className="p-2">{holding.weight ? `${(holding.weight * 100).toFixed(2)}%` : "-"}</td>
                        <td className="p-2">{holding.purchasePrice ? `$${holding.purchasePrice.toFixed(2)}` : "-"}</td>
                        <td className="p-2">{holding.shares || "-"}</td>
=======
                        <td className="p-2 font-mono">{holding.ticker}</td>
                        <td className="p-2">{formatValue(holding.weight, 'percentage')}</td>
                        <td className="p-2">{formatValue(holding.shares, 'number')}</td>
                        <td className="p-2">{formatValue(holding.purchasePrice || holding.marketPrice, 'currency')}</td>
                        {showAdvancedMapping && (
                          <>
                            <td className="p-2">{formatValue(holding.marketValue, 'currency')}</td>
                            <td className="p-2">{holding.sector || "-"}</td>
                            <td className="p-2">{holding.assetType || "-"}</td>
                          </>
                        )}
>>>>>>> 0df28773
                      </tr>
                    ))
                  ) : (
                    <tr>
                      <td colSpan={showAdvancedMapping ? 7 : 4} className="p-2 text-center text-slate-500">
                        {isCSV ? "Select columns to preview data" : "No data available"}
                      </td>
                    </tr>
                  )}
                </tbody>
              </table>
              {parsedData && parsedData.length > 20 && (
                <div className="p-2 text-center text-sm text-slate-500 bg-slate-50 dark:bg-slate-800">
                  Showing first 20 of {parsedData.length} holdings
                </div>
              )}
            </div>

            <div className="flex justify-between mt-4">
              <Button
                variant="outline"
                onClick={() => {
                  setShowPreview(false)
                  setParsedData(null)
                  setParseResult(null)
                }}
              >
                Change File
              </Button>
              <LoadingButton
                onClick={handleSubmit}
                loading={isLoading}
                loadingText="Creating portfolio..."
                spinnerPlacement="start"
                disabled={!parsedData || !portfolioName.trim() || (parseResult?.errors.length || 0) > 0}
              >
                Create Portfolio
              </LoadingButton>
            </div>
          </CardContent>
        </Card>
      )}
    </div>
  )
}<|MERGE_RESOLUTION|>--- conflicted
+++ resolved
@@ -27,57 +27,11 @@
   SelectTrigger,
   SelectValue,
 } from "@/components/ui/select"
-<<<<<<< HEAD
-
-type HoldingResolutionMeta = {
-  resolvedTicker: string
-  source: string
-  confidence: number
-  usedIdentifier?: string
-  note?: string
-}
-
-interface ParsedHolding {
-  rowNumber: number
-  rawTicker: string
-  ticker: string
-  candidates: string[]
-  identifiers: HoldingIdentifiers
-  weight?: number
-  shares?: number
-  purchasePrice?: number
-  resolution?: HoldingResolutionMeta
-}
-
-type TickerResolutionRecord = {
-  rowNumber: number
-  rawTicker: string
-  resolvedTicker: string
-  source: string
-  confidence: number
-  usedIdentifier?: string
-  note?: string
-  attempted?: string[]
-}
-
-type TickerResolutionIssue = {
-  rowNumber: number
-  rawTicker: string
-  reason: string
-  attempted?: string[]
-}
-
-type TickerResolutionResponse = {
-  resolved: TickerResolutionRecord[]
-  unresolved: TickerResolutionIssue[]
-}
-=======
 import { Tabs, TabsContent, TabsList, TabsTrigger } from "@/components/ui/tabs"
 import { Badge } from "@/components/ui/badge"
 import { Separator } from "@/components/ui/separator"
 import { ColumnMappings, BLOOMBERG_FIELD_MAPPINGS, autoMapHeaders, getMappingsByCategory } from "@/lib/bloomberg-mapping"
 import { parseCSVContent, validateHoldings, ParsedHolding } from "@/lib/csv-parser"
->>>>>>> 0df28773
 
 export function PortfolioUploadForm() {
   const [file, setFile] = useState<File | null>(null)
@@ -96,14 +50,9 @@
   })
   const [fileContent, setFileContent] = useState<string>("") // Store file content to avoid re-reading
   const [isCSV, setIsCSV] = useState(false)
-<<<<<<< HEAD
-  const [identifierColumns, setIdentifierColumns] = useState<IdentifierColumnGuesses>({})
-  const [resolutionSummary, setResolutionSummary] = useState<string | null>(null)
-=======
   const [parseResult, setParseResult] = useState<{ errors: string[]; warnings: string[] } | null>(null)
   const [showAdvancedMapping, setShowAdvancedMapping] = useState(false)
   const [selectedCategory, setSelectedCategory] = useState<string>("all")
->>>>>>> 0df28773
 
   const router = useRouter()
   const supabase = createClient()
@@ -112,11 +61,6 @@
     if (fileContent && mappings.ticker && isCSV) {
       setIsLoading(true)
       try {
-<<<<<<< HEAD
-        const parsed = parseCSVContent(fileContent, mappings, identifierColumns)
-        if (parsed.length > 0) {
-          setParsedData(parsed)
-=======
         const result = parseCSVContent(fileContent, mappings)
         const validation = validateHoldings(result.holdings)
         
@@ -127,7 +71,6 @@
         
         if (result.holdings.length > 0) {
           setParsedData(result.holdings)
->>>>>>> 0df28773
           setError(null)
           setResolutionSummary(null)
         } else {
@@ -164,104 +107,11 @@
       setIdentifierColumns({})
       setFileContent("")
       setIsCSV(false)
-<<<<<<< HEAD
-      setResolutionSummary(null)
-    }
-  }
-
-  const parseCSVContent = (
-    content: string,
-    columnMap: ColumnMappings,
-    identifierColumnMap: IdentifierColumnGuesses,
-  ): ParsedHolding[] => {
-    const lines = content.trim().split(/\r?\n/)
-    if (!lines.length) return []
-
-    const rawHeaders = lines[0].split(",").map((h) => h.trim())
-    const lowerHeaders = rawHeaders.map((h) => h.toLowerCase())
-    const findIndex = (headerName?: string) => {
-      if (!headerName) return -1
-      const target = headerName.toLowerCase()
-      return lowerHeaders.findIndex((value) => value === target)
-    }
-
-    const tickerIndex = findIndex(columnMap.ticker)
-    if (tickerIndex === -1) {
-      throw new Error("Ticker column is required. Please select a column for ticker.")
-    }
-
-    const weightIndex = columnMap.weight ? findIndex(columnMap.weight) : -1
-    const sharesIndex = columnMap.shares ? findIndex(columnMap.shares) : -1
-    const priceIndex = columnMap.purchasePrice ? findIndex(columnMap.purchasePrice) : -1
-
-    const identifierIndices: Record<keyof HoldingIdentifiers, number> = {
-      isin: findIndex(identifierColumnMap.isin),
-      cusip: findIndex(identifierColumnMap.cusip),
-      sedol: findIndex(identifierColumnMap.sedol),
-      figi: findIndex(identifierColumnMap.figi),
-      name: findIndex(identifierColumnMap.name),
-      country: findIndex(identifierColumnMap.country),
-    }
-
-    const holdings: ParsedHolding[] = []
-
-    for (let i = 1; i < lines.length; i++) {
-      const values = lines[i].split(",").map((v) => v.trim())
-      if (!values[tickerIndex]) continue
-
-      const rawTickerValue = values[tickerIndex] ?? ""
-      const tickerCandidates = buildTickerCandidateList(rawTickerValue)
-
-      const identifiers: HoldingIdentifiers = {}
-      ;(Object.keys(identifierIndices) as Array<keyof HoldingIdentifiers>).forEach((key) => {
-        const index = identifierIndices[key]
-        if (index >= 0 && index < values.length && values[index]) {
-          identifiers[key] = values[index]?.trim() || ""
-        }
-      })
-
-      const holding: ParsedHolding = {
-        rowNumber: i,
-        rawTicker: rawTickerValue,
-        ticker: tickerCandidates.primary ?? rawTickerValue.toUpperCase(),
-        candidates: tickerCandidates.candidates,
-        identifiers,
-      }
-
-      if (weightIndex !== -1 && weightIndex < values.length && values[weightIndex]) {
-        const weight = Number.parseFloat(values[weightIndex].replace("%", ""))
-        if (!Number.isNaN(weight)) {
-          holding.weight = weight > 1 ? weight / 100 : weight
-        }
-      }
-
-      if (sharesIndex !== -1 && sharesIndex < values.length && values[sharesIndex]) {
-        const shares = Number.parseFloat(values[sharesIndex])
-        if (!Number.isNaN(shares)) {
-          holding.shares = shares
-        }
-      }
-
-      if (priceIndex !== -1 && priceIndex < values.length && values[priceIndex]) {
-        const price = Number.parseFloat(values[priceIndex].replace("$", ""))
-        if (!Number.isNaN(price)) {
-          holding.purchasePrice = price
-        }
-      }
-
-      holdings.push(holding)
-    }
-
-    return holdings
-  }
-
-=======
       setParseResult(null)
       setShowAdvancedMapping(false)
     }
   }
 
->>>>>>> 0df28773
   const handleLoadHeaders = async () => {
     if (!file) return
 
@@ -288,13 +138,6 @@
         setHeaders(rawHeaders)
         setIsCSV(true)
 
-<<<<<<< HEAD
-        const initialMappings = buildInitialColumnMappings(rawHeaders)
-        setMappings(initialMappings)
-
-        const idGuesses = detectIdentifierColumns(rawHeaders)
-        setIdentifierColumns(idGuesses)
-=======
         // Auto-map headers using Bloomberg field mappings
         const autoMappings = autoMapHeaders(rawHeaders)
         
@@ -347,20 +190,13 @@
           purchasePrice,
           ...autoMappings
         })
->>>>>>> 0df28773
 
         setShowPreview(true)
       } else if (file.name.endsWith(".txt") || file.type === "text/plain") {
         // Simple text parsing - assume each line is ticker percentage share_price shares
-<<<<<<< HEAD
-        const lines = content.trim().split(/\r?\n/)
-        parsed = lines
-          .map((line, index) => {
-=======
         const lines = content.trim().split("\n")
         const parsed = lines
           .map((line) => {
->>>>>>> 0df28773
             const parts = line.trim().split(/[,\s]+/)
             const rawTicker = parts[0]?.trim() ?? ""
             if (!rawTicker) return null
@@ -525,13 +361,8 @@
 
       if (portfolioError) throw portfolioError
 
-<<<<<<< HEAD
-      // Insert holdings
-      const holdings = normalizedHoldings.map((holding) => ({
-=======
       // Insert holdings with enhanced Bloomberg fields
       const holdings = parsedData.map((holding) => ({
->>>>>>> 0df28773
         portfolio_id: portfolio.id,
         ticker: holding.ticker,
         weight: holding.weight || 0,
@@ -735,68 +566,6 @@
             </CardDescription>
           </CardHeader>
           <CardContent>
-<<<<<<< HEAD
-            {resolutionSummary && (
-              <Alert className="mb-4 border-green-200 bg-green-50 text-green-800 dark:border-green-400/20 dark:bg-green-950/20 dark:text-green-200">
-                <CheckCircle2 className="h-4 w-4" />
-                <AlertDescription>{resolutionSummary}</AlertDescription>
-              </Alert>
-            )}
-            <div className="max-h-64 overflow-y-auto border rounded-lg">
-              <table className="w-full text-sm">
-                <thead className="bg-slate-50 dark:bg-slate-800 sticky top-0">
-                  <tr>
-                    {isCSV ? (
-                      <>
-                        <th className="text-left p-2 border-b">
-                          <Select value={mappings.ticker} onValueChange={(v) => updateMapping("ticker", v)}>
-                            <SelectTrigger className="w-full">
-                              <SelectValue placeholder="Select Ticker" />
-                            </SelectTrigger>
-                            <SelectContent>
-                              {headers.map((header) => (
-                                <SelectItem key={header} value={header}>
-                                  {header}
-                                </SelectItem>
-                              ))}
-                            </SelectContent>
-                          </Select>
-                        </th>
-                        <th className="text-left p-2 border-b">
-                          <Select value={getOptionalValue("weight")} onValueChange={(v) => handleOptionalChange("weight", v)}>
-                            <SelectTrigger className="w-full">
-                              <SelectValue placeholder="Select Percentage" />
-                            </SelectTrigger>
-                            <SelectContent>
-                              <SelectItem value="none">None</SelectItem>
-                              {headers.map((header) => (
-                                <SelectItem key={header} value={header}>
-                                  {header}
-                                </SelectItem>
-                              ))}
-                            </SelectContent>
-                          </Select>
-                        </th>
-                        <th className="text-left p-2 border-b">
-                          <Select value={getOptionalValue("purchasePrice")} onValueChange={(v) => handleOptionalChange("purchasePrice", v)}>
-                            <SelectTrigger className="w-full">
-                              <SelectValue placeholder="Select Share Price" />
-                            </SelectTrigger>
-                            <SelectContent>
-                              <SelectItem value="none">None</SelectItem>
-                              {headers.map((header) => (
-                                <SelectItem key={header} value={header}>
-                                  {header}
-                                </SelectItem>
-                              ))}
-                            </SelectContent>
-                          </Select>
-                        </th>
-                        <th className="text-left p-2 border-b">
-                          <Select value={getOptionalValue("shares")} onValueChange={(v) => handleOptionalChange("shares", v)}>
-                            <SelectTrigger className="w-full">
-                              <SelectValue placeholder="Select Shares" />
-=======
             <Tabs value={selectedCategory} onValueChange={setSelectedCategory}>
               <TabsList className="grid w-full grid-cols-6">
                 <TabsTrigger value="all">All</TabsTrigger>
@@ -845,7 +614,6 @@
                           >
                             <SelectTrigger>
                               <SelectValue placeholder={`Select ${mapping.displayName}`} />
->>>>>>> 0df28773
                             </SelectTrigger>
                             <SelectContent>
                               <SelectItem value="none">None</SelectItem>
@@ -917,20 +685,6 @@
                   {parsedData && parsedData.length > 0 ? (
                     parsedData.slice(0, 20).map((holding, index) => (
                       <tr key={index} className="border-b">
-<<<<<<< HEAD
-                        <td className="p-2 font-mono">
-                          {holding.ticker}
-                          {holding.rawTicker &&
-                            holding.rawTicker.toUpperCase() !== holding.ticker && (
-                              <div className="text-xs text-slate-500 dark:text-slate-400">
-                                Original: {holding.rawTicker}
-                              </div>
-                            )}
-                        </td>
-                        <td className="p-2">{holding.weight ? `${(holding.weight * 100).toFixed(2)}%` : "-"}</td>
-                        <td className="p-2">{holding.purchasePrice ? `$${holding.purchasePrice.toFixed(2)}` : "-"}</td>
-                        <td className="p-2">{holding.shares || "-"}</td>
-=======
                         <td className="p-2 font-mono">{holding.ticker}</td>
                         <td className="p-2">{formatValue(holding.weight, 'percentage')}</td>
                         <td className="p-2">{formatValue(holding.shares, 'number')}</td>
@@ -942,7 +696,6 @@
                             <td className="p-2">{holding.assetType || "-"}</td>
                           </>
                         )}
->>>>>>> 0df28773
                       </tr>
                     ))
                   ) : (
