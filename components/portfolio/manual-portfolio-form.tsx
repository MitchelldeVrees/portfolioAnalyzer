--- conflicted
+++ resolved
@@ -84,18 +84,7 @@
       return false
     }
 
-<<<<<<< HEAD
-    const totalWeight = getTotalWeight()
-    if (Math.abs(totalWeight - 1) > 0.01 && Math.abs(totalWeight - 100) > 1) {
-      setError("Total weights should sum to 1 (100%).")
-      return false
-    }
-
-    // Check for duplicate tickers
-    const tickers = validHoldings.map((h) => h.ticker.toUpperCase())
-=======
     const tickers = validHoldings.map((h) => h.ticker.trim().toUpperCase())
->>>>>>> ff53774c
     const uniqueTickers = new Set(tickers)
     if (tickers.length !== uniqueTickers.size) {
       setError("Duplicate tickers found. Each ticker should appear only once.")
@@ -327,13 +316,6 @@
             {!isWeightValid && hasAnyWeightInputs && (
               <Alert>
                 <AlertCircle className="h-4 w-4" />
-<<<<<<< HEAD
-              <AlertDescription>
-                  Total weight should equal 100%. Current total: {totalWeight.toFixed(2)}%
-              </AlertDescription>
-            </Alert>
-          )}
-=======
                 <AlertDescription>
                   Weights are optional, but when you provide them they should total 100%. Current total:{" "}
                   {displayTotalWeight.toFixed(2)}%
@@ -341,7 +323,6 @@
                 </AlertDescription>
               </Alert>
             )}
->>>>>>> ff53774c
           </div>
         </CardContent>
       </Card>
